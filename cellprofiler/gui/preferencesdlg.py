"""preferencesdlg.py Edit global preferences
"""

import cellprofiler.gui.help
import cellprofiler.gui.htmldialog
import cellprofiler.preferences
import matplotlib.cm
import os
import sys
import wx

DIRBROWSE = "Browse"
FILEBROWSE = "FileBrowse"
FONT = "Font"
COLOR = "Color"
CHOICE = "Choice"


class IntegerPreference(object):
    """User interface info for an integer preference

    This signals that a preference should be displayed and edited as
    an integer, optionally limited by a range.
    """

    def __init__(self, minval=None, maxval=None):
        self.minval = minval
        self.maxval = maxval


class ClassPathValidator(wx.PyValidator):
    def __init__(self):
        wx.PyValidator.__init__(self)

    def Validate(self, win):
        ctrl = self.GetWindow()
        for c in ctrl.Value:
            if ord(c) > 254:
                wx.MessageBox(
                        "Due to technical limitations, the path to the ImageJ plugins "
                        "folder cannot contain the character, \"%s\"." % c,
                        caption="Unsupported character in path name",
                        style=wx.OK | wx.ICON_ERROR, parent=win)
                ctrl.SetFocus()
                return False
        return True

    def TransferToWindow(self):
        return True

    def TransferFromWindow(self):
        return True

    def Clone(self):
        return ClassPathValidator()


class PreferencesDlg(wx.Dialog):
    """Display a dialog for setting preferences

    The dialog handles fetching current defaults and setting the
    defaults when the user hits OK.
    """

    def __init__(self, parent=None, ID=-1, title="CellProfiler preferences",
                 size=wx.DefaultSize, pos=wx.DefaultPosition,
                 style=wx.DEFAULT_DIALOG_STYLE | wx.RESIZE_BORDER |
                       wx.THICK_FRAME,
                 name=wx.DialogNameStr):
        wx.Dialog.__init__(self, parent, ID, title, pos, size, style, name)
        self.SetExtraStyle(wx.WS_EX_VALIDATE_RECURSIVELY)
        p = self.get_preferences()
        top_sizer = wx.BoxSizer(wx.VERTICAL)
        scrollpanel_sizer = wx.BoxSizer(wx.VERTICAL)
        scrollpanel = wx.lib.scrolledpanel.ScrolledPanel(self)
        scrollpanel.SetMinSize((800, 600))
        scrollpanel_sizer.Add(scrollpanel, 1, wx.EXPAND)
        scrollpanel.SetSizer(top_sizer)
        self.SetSizer(scrollpanel_sizer)

        sizer = wx.GridBagSizer(len(p), 4)
        sizer.SetFlexibleDirection(wx.HORIZONTAL)
        top_sizer.Add(sizer, 1, wx.EXPAND | wx.ALL, 5)
        index = 0
        controls = []
        help_bitmap = wx.ArtProvider.GetBitmap(wx.ART_HELP,
                                               wx.ART_CMN_DIALOG,
                                               (16, 16))
        for text, getter, setter, ui_info, help_text in p:
            text_ctl = wx.StaticText(scrollpanel, label=text)
            sizer.Add(text_ctl, (index, 0))
            if (getattr(ui_info, "__getitem__", False) and not
            isinstance(ui_info, str)):
                ctl = wx.ComboBox(scrollpanel, -1,
                                  choices=ui_info, style=wx.CB_READONLY)
                ctl.SetStringSelection(getter())
            elif ui_info == COLOR:
                ctl = wx.Panel(scrollpanel, -1, style=wx.BORDER_SUNKEN)
                ctl.BackgroundColour = getter()
            elif ui_info == CHOICE:
                ctl = wx.CheckBox(scrollpanel, -1)
                ctl.Value = getter()
            elif isinstance(ui_info, IntegerPreference):
                minval = (-sys.maxint if ui_info.minval is None
                          else ui_info.minval)
                maxval = (sys.maxint if ui_info.maxval is None
                          else ui_info.maxval)
                ctl = wx.SpinCtrl(scrollpanel,
                                  min=minval,
                                  max=maxval,
                                  initial=getter())
            else:
                if getter == cellprofiler.preferences.get_ij_plugin_directory:
                    validator = ClassPathValidator()
                else:
                    validator = wx.DefaultValidator
                current = getter()
                if current is None:
                    current = ""
                ctl = wx.TextCtrl(scrollpanel, -1, current,
                                  validator=validator)
                min_height = ctl.GetMinHeight()
                min_width = ctl.GetTextExtent("Make sure the window can display this")[0]
                ctl.SetMinSize((min_width, min_height))
            controls.append(ctl)
            sizer.Add(ctl, (index, 1), flag=wx.EXPAND)
            if ui_info == DIRBROWSE:
                def on_press(event, ctl=ctl, parent=self):
                    dlg = wx.DirDialog(parent)
                    dlg.Path = ctl.Value
                    if dlg.ShowModal() == wx.ID_OK:
                        ctl.Value = dlg.Path
                        dlg.Destroy()
            elif (isinstance(ui_info, basestring) and
                      ui_info.startswith(FILEBROWSE)):
                def on_press(event, ctl=ctl, parent=self, ui_info=ui_info):
                    dlg = wx.FileDialog(parent)
                    dlg.Path = ctl.Value
                    if len(ui_info) > len(FILEBROWSE) + 1:
                        dlg.Wildcard = ui_info[(len(FILEBROWSE) + 1):]
                    if dlg.ShowModal() == wx.ID_OK:
                        ctl.Value = dlg.Path
                    dlg.Destroy()

                ui_info = "Browse"
            elif ui_info == FONT:
                def on_press(event, ctl=ctl, parent=self):
                    name, size = ctl.Value.split(",")
                    fd = wx.FontData()
                    fd.SetInitialFont(wx.FFont(float(size),
                                               wx.FONTFAMILY_DEFAULT,
                                               face=name))
                    dlg = wx.FontDialog(parent, fd)
                    if dlg.ShowModal() == wx.ID_OK:
                        fd = dlg.GetFontData()
                        font = fd.GetChosenFont()
                        name = font.GetFaceName()
                        size = font.GetPointSize()
                        ctl.Value = "%s, %f" % (name, size)
                    dlg.Destroy()
            elif ui_info == COLOR:
                def on_press(event, ctl=ctl, parent=self):
                    color = wx.GetColourFromUser(self, ctl.BackgroundColour)
                    if any([x != -1 for x in color.Get()]):
                        ctl.BackgroundColour = color
                        ctl.Refresh()
            else:
                on_press = None
            if not on_press is None:
                identifier = wx.NewId()
                button = wx.Button(scrollpanel, identifier, ui_info)
                self.Bind(wx.EVT_BUTTON, on_press, button, identifier)
                sizer.Add(button, (index, 2))
            button = wx.Button(scrollpanel, -1, '?', (0, 0), (30, -1))

            def on_help(event, help_text=help_text):
                dlg = cellprofiler.gui.htmldialog.HTMLDialog(self, "Preferences help", help_text)
                dlg.Show()

            sizer.Add(button, (index, 3))
            self.Bind(wx.EVT_BUTTON, on_help, button)
            index += 1

        sizer.AddGrowableCol(1, 10)
        sizer.AddGrowableCol(3, 1)

        top_sizer.Add(wx.StaticLine(scrollpanel), 0, wx.EXPAND | wx.ALL, 2)
        btnsizer = self.CreateButtonSizer(wx.OK | wx.CANCEL)
        self.Bind(wx.EVT_BUTTON, self.save_preferences, id=wx.ID_OK)

        scrollpanel_sizer.Add(
                btnsizer, 0, wx.ALIGN_CENTER_HORIZONTAL | wx.ALL, 5)
        scrollpanel.SetupScrolling(scrollToTop=False)
        self.Fit()
        self.controls = controls

    def save_preferences(self, event):
        event.Skip()
        p = self.get_preferences()
        for control, (text, getter, setter, ui_info, help_text) in \
                zip(self.controls, p):
            if ui_info == COLOR:
                value = control.BackgroundColour
            elif ui_info == FILEBROWSE:
                value = control.Value
                if not os.path.isfile(value):
                    continue
            elif ui_info == DIRBROWSE:
                value = control.Value
                if not os.path.isdir(value):
                    continue
            else:
                value = control.Value
            if value != getter():
                setter(value)

    def get_preferences(self):
        """Get the list of preferences.

        Each row in the list has the following form:
        Title - the text that appears to the right of the edit box
        get_function - retrieves the persistent preference value
        set_function - sets the preference value
        display - If this is a list, it represents the valid choices.
                  If it is "dirbrowse", put a directory browse button
                  to the right of the edit box.
        """
        cmaps = list(matplotlib.cm.datad.keys())
        cmaps.sort()
        return [["Default Input Folder",
                 cellprofiler.preferences.get_default_image_directory,
                 cellprofiler.preferences.set_default_image_directory,
                 DIRBROWSE, cellprofiler.gui.help.DEFAULT_IMAGE_FOLDER_HELP],
                ["Default Output Folder",
                 cpprefs.get_default_output_directory,
                 cpprefs.set_default_output_directory,
                 DIRBROWSE, cphelp.DEFAULT_OUTPUT_FOLDER_HELP],
<<<<<<< HEAD
                [ "Title font",
                  self.get_title_font,
                  self.set_title_font,
                  FONT, cphelp.TITLE_FONT_HELP],
=======
                ["Table font",
                 self.get_table_font,
                 self.set_table_font,
                 FONT, cphelp.TABLE_FONT_HELP],
>>>>>>> b12ce14f
                ["Default colormap",
                 cpprefs.get_default_colormap,
                 cpprefs.set_default_colormap,
                 cmaps, cphelp.DEFAULT_COLORMAP_HELP],
                ["Error color",
                 cpprefs.get_error_color,
                 cpprefs.set_error_color,
                 COLOR, cphelp.ERROR_COLOR_HELP],
                ["Primary outline color",
                 cellprofiler.preferences.get_primary_outline_color,
                 cellprofiler.preferences.set_primary_outline_color,
                 COLOR, cellprofiler.gui.help.PRIMARY_OUTLINE_COLOR_HELP],
                ["Secondary outline color",
                 cellprofiler.preferences.get_secondary_outline_color,
                 cellprofiler.preferences.set_secondary_outline_color,
                 COLOR, cellprofiler.gui.help.SECONDARY_OUTLINE_COLOR_HELP],
                ["Tertiary outline color",
                 cellprofiler.preferences.get_tertiary_outline_color,
                 cellprofiler.preferences.set_tertiary_outline_color,
                 COLOR, cellprofiler.gui.help.TERTIARY_OUTLINE_COLOR_HELP],
                ["Interpolation mode",
                 cellprofiler.preferences.get_interpolation_mode,
                 cellprofiler.preferences.set_interpolation_mode,
                 [cellprofiler.preferences.IM_NEAREST, cellprofiler.preferences.IM_BILINEAR, cellprofiler.preferences.IM_BICUBIC],
                 cellprofiler.gui.help.INTERPOLATION_MODE_HELP],
                ["Intensity normalization",
                 cellprofiler.preferences.get_intensity_mode,
                 cellprofiler.preferences.set_intensity_mode,
                 [cellprofiler.preferences.INTENSITY_MODE_RAW, cellprofiler.preferences.INTENSITY_MODE_NORMAL,
                  cellprofiler.preferences.INTENSITY_MODE_LOG],
                 cellprofiler.gui.help.INTENSITY_MODE_HELP],
                ["CellProfiler plugins directory",
                 cellprofiler.preferences.get_plugin_directory,
                 cellprofiler.preferences.set_plugin_directory,
                 DIRBROWSE, cellprofiler.gui.help.PLUGINS_DIRECTORY_HELP],
                ["ImageJ plugins directory",
                 cellprofiler.preferences.get_ij_plugin_directory,
                 cellprofiler.preferences.set_ij_plugin_directory,
                 DIRBROWSE, cellprofiler.gui.help.IJ_PLUGINS_DIRECTORY_HELP],
                ["Display welcome text on startup",
                 cellprofiler.preferences.get_startup_blurb,
                 cellprofiler.preferences.set_startup_blurb,
                 CHOICE, cellprofiler.gui.help.SHOW_STARTUP_BLURB_HELP],
                ["Warn if Java runtime environment not present",
                 cellprofiler.preferences.get_report_jvm_error,
                 cellprofiler.preferences.set_report_jvm_error,
                 CHOICE, cellprofiler.gui.help.REPORT_JVM_ERROR_HELP],
                ['Show the "Analysis complete" message at the end of a run',
                 cellprofiler.preferences.get_show_analysis_complete_dlg,
                 cellprofiler.preferences.set_show_analysis_complete_dlg,
                 CHOICE, cellprofiler.gui.help.SHOW_ANALYSIS_COMPLETE_HELP],
                ['Show the "Exiting test mode" message',
                 cellprofiler.preferences.get_show_exiting_test_mode_dlg,
                 cellprofiler.preferences.set_show_exiting_test_mode_dlg,
                 CHOICE, cellprofiler.gui.help.SHOW_EXITING_TEST_MODE_HELP],
                ['Warn if images are different sizes',
                 cellprofiler.preferences.get_show_report_bad_sizes_dlg,
                 cellprofiler.preferences.set_show_report_bad_sizes_dlg,
                 CHOICE, cellprofiler.gui.help.SHOW_REPORT_BAD_SIZES_DLG_HELP],
                ['Show the sampling menu',
                 cellprofiler.preferences.get_show_sampling,
                 cellprofiler.preferences.set_show_sampling,
                 CHOICE, """<p>Show the sampling menu </p>
                 <p><i>Note that CellProfiler must be restarted after setting.</i></p>
                 <p>The sampling menu is an interplace for Paramorama, a plugin for an interactive visualization
                 program for exploring the parameter space of image analysis algorithms.
                 will generate a text file, which specifies: (1) all unique combinations of
                 the sampled parameter values; (2) the mapping from each combination of parameter values to
                 one or more output images; and (3) the actual output images.</p>
                 <p>More information on how to use the plugin can be found
                 <a href="http://www.comp.leeds.ac.uk/scsajp/applications/paramorama2/">here</a>.</p>
                 <p><b>References</b>
                 <ul>
                 <li>Visualization of parameter space for image analysis. Pretorius AJ, Bray MA, Carpenter AE
                 and Ruddle RA. (2011) IEEE Transactions on Visualization and Computer Graphics, 17(12), 2402-2411.</li>
                 </ul>"""],
                ['Use more figure space',
                 cellprofiler.preferences.get_use_more_figure_space,
                 cellprofiler.preferences.set_use_more_figure_space,
                 CHOICE,
                 cellprofiler.gui.help.USE_MORE_FIGURE_SPACE_HELP
                 ],
                ['Maximum number of workers',
                 cellprofiler.preferences.get_max_workers,
                 cellprofiler.preferences.set_max_workers,
                 IntegerPreference(1, cellprofiler.preferences.default_max_workers() * 4),
                 cellprofiler.gui.help.MAX_WORKERS_HELP],
                ['Temporary folder',
                 cellprofiler.preferences.get_temporary_directory,
                 (lambda x: cellprofiler.preferences.set_temporary_directory(x, globally=True)),
                 DIRBROWSE,
                 cellprofiler.gui.help.TEMP_DIR_HELP],
                ['Maximum memory for Java (MB)',
                 cellprofiler.preferences.get_jvm_heap_mb,
                 cellprofiler.preferences.set_jvm_heap_mb,
                 IntegerPreference(128, 64000),
                 cellprofiler.gui.help.JVM_HEAP_HELP],
                ['Save pipeline and/or file list in addition to project',
                 cellprofiler.preferences.get_save_pipeline_with_project,
                 cellprofiler.preferences.set_save_pipeline_with_project,
                 cellprofiler.preferences.SPP_ALL,
                 cellprofiler.gui.help.SAVE_PIPELINE_WITH_PROJECT_HELP],
                ['Folder name regular expression guesses',
                 cellprofiler.preferences.get_pathname_re_guess_file,
                 cellprofiler.preferences.set_pathname_re_guess_file,
                 FILEBROWSE,
                 cellprofiler.gui.help.FOLDER_RE_GUESS_HELP],
                ['File name regular expression guesses',
                 cellprofiler.preferences.get_filename_re_guess_file,
                 cellprofiler.preferences.set_filename_re_guess_file,
                 FILEBROWSE,
                 cellprofiler.gui.help.FILE_RE_GUESS_HELP],
                ['Batch Profiler URL',
                 cellprofiler.preferences.get_batchprofiler_url,
                 cellprofiler.preferences.set_batchprofiler_url,
                 None,
                 cellprofiler.gui.help.BATCHPROFILER_URL_HELP]
                ]

    @staticmethod
    def get_title_font():
        return "%s,%f" % (cellprofiler.preferences.get_title_font_name(),
                          cellprofiler.preferences.get_title_font_size())

    @staticmethod
    def set_title_font(font):
        name, size = font.split(",")
        cellprofiler.preferences.set_title_font_name(name)
        cellprofiler.preferences.set_title_font_size(float(size))

    @staticmethod
    def get_table_font():
        return "%s,%f" % (cellprofiler.preferences.get_table_font_name(),
                          cellprofiler.preferences.get_table_font_size())

    @staticmethod
    def set_table_font(font):
        name, size = font.split(",")
        cellprofiler.preferences.set_table_font_name(name)
        cellprofiler.preferences.set_table_font_size(float(size))<|MERGE_RESOLUTION|>--- conflicted
+++ resolved
@@ -235,17 +235,10 @@
                  cpprefs.get_default_output_directory,
                  cpprefs.set_default_output_directory,
                  DIRBROWSE, cphelp.DEFAULT_OUTPUT_FOLDER_HELP],
-<<<<<<< HEAD
-                [ "Title font",
-                  self.get_title_font,
-                  self.set_title_font,
-                  FONT, cphelp.TITLE_FONT_HELP],
-=======
                 ["Table font",
                  self.get_table_font,
                  self.set_table_font,
                  FONT, cphelp.TABLE_FONT_HELP],
->>>>>>> b12ce14f
                 ["Default colormap",
                  cpprefs.get_default_colormap,
                  cpprefs.set_default_colormap,
