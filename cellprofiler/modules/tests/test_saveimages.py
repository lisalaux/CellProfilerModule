--- conflicted
+++ resolved
@@ -1550,143 +1550,7 @@
                     sys.stderr.write("Not ideal, Bioformats still holding onto file handle.\n")
                     traceback.print_exc()
 
-<<<<<<< HEAD
                 
-=======
-    def test_06_02_save_image_with_libtiff(self):
-        try:
-            import libtiff
-        except:
-            sys.stderr.write("Failed to import libtiff.\n")
-            traceback.print_exc()
-            return
-            
-        image = np.ones((255,255)).astype(np.uint8)
-        for i in range(image.shape[0]):
-            image[i,:] = i
-        image2 = np.ones((100,100)).astype(np.uint8)
-        for i in range(image2.shape[0]):
-            image2[i,:] = i
-            
-        test_settings = [
-            # 16-bit TIF from all image types
-            {'rescale'       : False, 
-             'file_format'   : cpm_si.FF_TIF, 
-             'bit_depth'     : '16',
-             'input_image'   : image},
-            {'rescale'       : False, 
-             'file_format'   : cpm_si.FF_TIF, 
-             'bit_depth'     : '16',
-             'input_image'   : image.astype(np.float) / 255.},
-            {'rescale'       : False, 
-             'file_format'   : cpm_si.FF_TIF, 
-             'bit_depth'     : '16',
-             'input_image'   : image.astype(np.uint16) * 255},
-
-            # Rescaled 16-bit image
-            {'rescale'       : True, 
-             'file_format'   : cpm_si.FF_TIF, 
-             'bit_depth'     : '16',
-             'input_image'   : image2},
-        ]
-
-        for setting in test_settings:
-            # Adjust settings each round and retest
-            workspace, module = self.make_workspace(setting['input_image'])
-
-            module.save_image_or_figure.value = cpm_si.IF_IMAGE
-            module.pathname.dir_choice = cps.ABSOLUTE_FOLDER_NAME
-            module.pathname.custom_path = self.custom_directory
-            module.file_name_method.value = cpm_si.FN_SINGLE_NAME
-            module.single_file_name.value = FILE_NAME
-            
-            module.rescale.value = setting['rescale']
-            module.file_format.value = setting['file_format']
-            module.bit_depth.value = setting['bit_depth']
-            
-            filename = module.get_filename(workspace, make_dirs = False,
-                                           check_overwrite = False)
-            if os.path.isfile(filename):
-                os.remove(filename)
-        
-            module.save_image_with_libtiff(workspace)
-
-            # Convert original image to float to compare it to the saved image
-            if setting['input_image'].dtype == np.uint8:
-                expected = setting['input_image'] / 255.
-            elif setting['input_image'].dtype == np.uint16:
-                expected = setting['input_image'] / 65535.
-            elif issubclass(setting['input_image'].dtype.type, np.floating):
-                expected = setting['input_image']
-
-            if setting['rescale']:
-                expected = stretch(expected)                
-            im = cpm_li.load_using_bioformats(filename)
-            
-            self.assertTrue (np.allclose(im, expected, atol=.001), 
-                    'Saved image did not match original when reloaded.\n'
-                    'Settings were: \n'
-                    '%s\n'
-                    'Original: \n'
-                    '%s\n'
-                    'Expected: \n'
-                    '%s\n'
-                    %(setting, im[:,0], expected[:,0]))
-            
-    def test_06_03_save_planar_libtiff(self):
-        try:
-            import libtiff
-        except:
-            sys.stderr.write("Failed to import libtiff.\n")
-            traceback.print_exc()
-            return
-        r = np.random.RandomState()
-        r.seed(63)
-        labels = r.randint(0, 20, (40, 50, 5)).astype(np.uint16)
-        workspace, module = self.make_workspace(labels[:, :, 0], 
-                                                save_objects = True)
-        module.gray_or_color.value = cpm_si.GC_GRAYSCALE
-        module.save_image_or_figure.value = cpm_si.IF_OBJECTS
-        module.file_format.value = cpm_si.FF_TIFF
-        module.pathname.dir_choice = cps.ABSOLUTE_FOLDER_NAME
-        module.pathname.custom_path = self.custom_directory
-        module.file_name_method.value = cpm_si.FN_SINGLE_NAME
-        module.single_file_name.value = FILE_NAME
-        module.save_image_with_libtiff(workspace, pixels = labels)
-        filename = module.get_filename(workspace, make_dirs = False,
-                                       check_overwrite = False)
-        for i in range(labels.shape[2]):
-            image = cpm_li.load_using_bioformats(filename, t=i,
-                                                 rescale=False)
-            np.testing.assert_array_equal(image, labels[:, :, i])
-        
-    def test_06_04_save_planar_bioformats(self):
-        r = np.random.RandomState()
-        r.seed(64)
-        labels = r.randint(0, 20, (40, 50, 5)).astype(np.uint16)
-        workspace, module = self.make_workspace(labels[:, :, 0], 
-                                                save_objects = True)
-        self.assertTrue(isinstance(module, cpm_si.SaveImages))
-        module.gray_or_color.value = cpm_si.GC_GRAYSCALE
-        module.save_image_or_figure.value = cpm_si.IF_OBJECTS
-        module.file_format.value = cpm_si.FF_TIFF
-        module.pathname.dir_choice = cps.ABSOLUTE_FOLDER_NAME
-        module.pathname.custom_path = self.custom_directory
-        module.file_name_method.value = cpm_si.FN_SINGLE_NAME
-        module.single_file_name.value = FILE_NAME
-        module.save_image_with_bioformats(
-            workspace, 
-            pixels = labels,
-            channel_names = ["Mary", "had", "a", "little", "lamb"]) 
-        # A little steak, a little ham
-        filename = module.get_filename(workspace, make_dirs = False,
-                                       check_overwrite = False)
-        for i in range(labels.shape[2]):
-            image = cpm_li.load_using_bioformats(filename, c=i,
-                                                 rescale=False)
-            np.testing.assert_array_equal(image, labels[:, :, i])
-            
->>>>>>> 5b37d034
     def test_07_01_save_objects_grayscale8_tiff(self):
         r = np.random.RandomState()
         labels = r.randint(0, 10, size=(30,20))
@@ -1712,11 +1576,7 @@
         feature = cpm_si.C_OBJECTS_PATH_NAME + "_" + OBJECTS_NAME
         m_pathname = m.get_current_image_measurement(feature)
         self.assertEqual(m_pathname, os.path.split(filename)[0])
-<<<<<<< HEAD
         im = get_image(cpm_li.pathname2url(filename))
-=======
-        im = cpm_li.load_using_bioformats(filename, rescale=False)
->>>>>>> 5b37d034
         self.assertTrue(np.all(labels == im))
         
     def test_07_02_save_objects_grayscale_16_tiff(self):
@@ -1744,11 +1604,7 @@
         feature = cpm_si.C_OBJECTS_PATH_NAME + "_" + OBJECTS_NAME
         m_pathname = m.get_current_image_measurement(feature)
         self.assertEqual(m_pathname, os.path.split(filename)[0])
-<<<<<<< HEAD
         im = get_image(cpm_li.pathname2url(filename))
-=======
-        im = cpm_li.load_using_bioformats(filename, rescale=False)
->>>>>>> 5b37d034
         self.assertTrue(np.all(labels == im))
         
     def test_07_03_save_objects_grayscale_png(self):
@@ -1776,11 +1632,7 @@
         feature = cpm_si.C_OBJECTS_PATH_NAME + "_" + OBJECTS_NAME
         m_pathname = m.get_current_image_measurement(feature)
         self.assertEqual(m_pathname, os.path.split(filename)[0])
-<<<<<<< HEAD
         im = get_image(cpm_li.pathname2url(filename))
-=======
-        im = cpm_li.load_using_bioformats(filename, rescale=False)
->>>>>>> 5b37d034
         self.assertTrue(np.all(labels == im))
         
     def test_07_04_save_objects_color_png(self):
@@ -1823,14 +1675,6 @@
         self.assertEqual(np.sum(x != 0), 10)
         
     def test_07_05_save_overlapping_objects(self):
-        if BIOFORMATS_CANT_WRITE:
-            print "WARNING: Skipping test. The current version of bioformats can't be used for writing images on MacOS X."
-            try:
-                import libtiff
-            except:
-                sys.stderr.write("Failed to import libtiff.\n")
-                traceback.print_exc()
-                return
         r = np.random.RandomState()
         i,j = np.mgrid[0:20, 0:25]
         o1 = (i-10) ** 2 + (j - 10) **2 < 64
@@ -1861,8 +1705,11 @@
         feature = cpm_si.C_OBJECTS_PATH_NAME + "_" + OBJECTS_NAME
         m_pathname = m.get_current_image_measurement(feature)
         self.assertEqual(m_pathname, os.path.split(filename)[0])
+        feature = cpm_li.C_OBJECTS_URL + "_" + OBJECTS_NAME
+        m_url = m.get_current_image_measurement(feature)
+        self.assertEqual(m_url, cpm_li.pathname2url(filename))
         for i in range(2):
-            im = cpm_li.load_using_bioformats(filename, rescale=False, c=i)
+            im = get_image(m_url, index=i, groupfiles="no")
             o = o1 if 1 in np.unique(im) else o2
             self.assertEqual(tuple(im.shape), tuple(o.shape))
             np.testing.assert_array_equal(
