--- conflicted
+++ resolved
@@ -25,21 +25,12 @@
 <li><i>Overlap coefficient:</i> The overlap coefficient is a modification of Pearson's correlation
 where average intesity values of the pixels are not subtracted from the original intesity values. For
 a pair of images R and G, the overlap coefficient is measured as
-<<<<<<< HEAD
-r = sum(Ri * Gi) / sqrt (sum(Ri*Ri)*sum(Gi*Gi)).</li>
-<li><i>Mander's coefficient:</i> The mander's coefficient for a pair of images R and G is measured as
-M1 = sum(Ri_coloc)/sum(Ri) and M2 = sum(Gi_coloc)/sum(Gi), where Ri_coloc = Ri when Gi > 0, 0 otherwise and
-Gi_coloc =  Gi when Ri >0, 0 otherwise.</li>
-<li><i>Mander's coefficient (Costes Automated Threshold):</i> Costes' automated threshold estimates
-maximum threshold of intensity for each image based on correlation. Mander's coefficient is applied
-=======
 r = sum(Ri * Gi) / sqrt (sum(Ri*Ri)*sum(Gi*Gi)).
 <li><i>Manders coefficient:</i> The mander's coefficient for a pair of images R and G is measured as
 M1 = sum(Ri_coloc)/sum(Ri) and M2 = sum(Gi_coloc)/sum(Gi), where Ri_coloc = Ri when Gi > 0, 0 otherwise and
 Gi_coloc =  Gi when Ri >0, 0 otherwise.
 <li><i>Manders coefficient (Costes Automated Threshold):</i> Costes' automated threshold estimates
 maximum threshold of intensity for each image based on correlation. Manders coefficient is applied
->>>>>>> 5c613a41
 on thresholded images as Ri_coloc = Ri when Gi > Gthr and Gi_coloc = Gi when Ri > Rthr where
 Gthr and Rthr are thresholds calculed using Costes' authomated threshold method.</li>
 <li><i>Rank Weighted Colocalization coefficient:</i> The RWC coefficient for a pair of images R and G is measured as
@@ -331,26 +322,16 @@
             si_thresh = si[combined_thresh]
             tot_fi_thr = fi[(fi > thr_fi)].sum()
             tot_si_thr = si[(si > thr_si)].sum()
-<<<<<<< HEAD
-
-            # Mander's Coefficient
-=======
-            
+
             # Manders Coefficient
->>>>>>> 5c613a41
             M1 = 0
             M2 = 0
             M1 = fi_thresh.sum() / tot_fi_thr
             M2 = si_thresh.sum() / tot_si_thr
-<<<<<<< HEAD
-            result += [[first_image_name, second_image_name, "-", "Mander's Coefficient", "%.3f" % M1],
-                       [second_image_name, first_image_name, "-", "Mander's Coefficient", "%.3f" % M2]]
-
-=======
+
             result += [[first_image_name, second_image_name, "-", "Manders Coefficient","%.3f"%M1],
                        [second_image_name, first_image_name, "-", "Manders Coefficient","%.3f"%M2]]
-                
->>>>>>> 5c613a41
+
             # RWC Coefficient
             RWC1 = 0
             RWC2 = 0
@@ -379,16 +360,10 @@
             C2 = 0
             C1 = fi_thresh_c.sum() / tot_fi_thr_c
             C2 = si_thresh_c.sum() / tot_si_thr_c
-<<<<<<< HEAD
-            result += [[first_image_name, second_image_name, "-", "Mander's Coefficient (Costes)", "%.3f" % C1],
-                       [second_image_name, first_image_name, "-", "Mander's Coefficient (Costes)", "%.3f" % C2]]
-
-=======
+
             result += [[first_image_name, second_image_name, "-", "Manders Coefficient (Costes)","%.3f"%C1],
                        [second_image_name, first_image_name, "-", "Manders Coefficient (Costes)","%.3f"%C2]]
-            
-            
->>>>>>> 5c613a41
+
             # Overlap Coefficient
             overlap = 0
             overlap = (fi_thresh * si_thresh).sum() / np.sqrt((fi_thresh ** 2).sum() * (si_thresh ** 2).sum())
@@ -608,32 +583,12 @@
                                          lrange)
             else:
                 tot_si_thr_c = np.zeros(len(lrange))
-<<<<<<< HEAD
-
-            # Mander's Coefficient
-=======
-            
+
             # Manders Coefficient
->>>>>>> 5c613a41
             M1 = np.zeros(len(lrange))
             M2 = np.zeros(len(lrange))
 
             if np.any(combined_thresh):
-<<<<<<< HEAD
-                M1 = np.array(scind.sum(fi_thresh, labels[combined_thresh], lrange)) / np.array(tot_fi_thr)
-                M2 = np.array(scind.sum(si_thresh, labels[combined_thresh], lrange)) / np.array(tot_si_thr)
-            result += [[first_image_name, second_image_name, object_name, "Mean Mander's coeff", "%.3f" % np.mean(M1)],
-                       [first_image_name, second_image_name, object_name, "Median Mander's coeff",
-                        "%.3f" % np.median(M1)],
-                       [first_image_name, second_image_name, object_name, "Min Mander's coeff", "%.3f" % np.min(M1)],
-                       [first_image_name, second_image_name, object_name, "Max Mander's coeff", "%.3f" % np.max(M1)]]
-            result += [[second_image_name, first_image_name, object_name, "Mean Mander's coeff", "%.3f" % np.mean(M2)],
-                       [second_image_name, first_image_name, object_name, "Median Mander's coeff",
-                        "%.3f" % np.median(M2)],
-                       [second_image_name, first_image_name, object_name, "Min Mander's coeff", "%.3f" % np.min(M2)],
-                       [second_image_name, first_image_name, object_name, "Max Mander's coeff", "%.3f" % np.max(M2)]]
-
-=======
                 M1 = np.array(scind.sum(fi_thresh,labels[combined_thresh],lrange)) / np.array(tot_fi_thr)
                 M2 = np.array(scind.sum(si_thresh,labels[combined_thresh],lrange)) / np.array(tot_si_thr)
             result += [[first_image_name, second_image_name, object_name,"Mean Manders coeff","%.3f"%np.mean(M1)],
@@ -644,8 +599,7 @@
                        [second_image_name, first_image_name, object_name,"Median Manders coeff","%.3f"%np.median(M2)],
                        [second_image_name, first_image_name, object_name,"Min Manders coeff","%.3f"%np.min(M2)],
                        [second_image_name, first_image_name, object_name,"Max Manders coeff","%.3f"%np.max(M2)]]
-            
->>>>>>> 5c613a41
+
             # RWC Coefficient
             RWC1 = np.zeros(len(lrange))
             RWC2 = np.zeros(len(lrange))
@@ -683,27 +637,6 @@
             C1 = np.zeros(len(lrange))
             C2 = np.zeros(len(lrange))
             if np.any(combined_thresh_c):
-<<<<<<< HEAD
-                C1 = np.array(scind.sum(fi_thresh_c, labels[combined_thresh_c], lrange)) / np.array(tot_fi_thr_c)
-                C2 = np.array(scind.sum(si_thresh_c, labels[combined_thresh_c], lrange)) / np.array(tot_si_thr_c)
-            result += [[first_image_name, second_image_name, object_name, "Mean Mander's coeff (Costes)",
-                        "%.3f" % np.mean(C1)],
-                       [first_image_name, second_image_name, object_name, "Median Mander's coeff (Costes)",
-                        "%.3f" % np.median(C1)],
-                       [first_image_name, second_image_name, object_name, "Min Mander's coeff (Costes)",
-                        "%.3f" % np.min(C1)],
-                       [first_image_name, second_image_name, object_name, "Max Mander's coeff (Costes)",
-                        "%.3f" % np.max(C1)]
-                       ]
-            result += [[second_image_name, first_image_name, object_name, "Mean Mander's coeff (Costes)",
-                        "%.3f" % np.mean(C2)],
-                       [second_image_name, first_image_name, object_name, "Median Mander's coeff (Costes)",
-                        "%.3f" % np.median(C2)],
-                       [second_image_name, first_image_name, object_name, "Min Mander's coeff (Costes)",
-                        "%.3f" % np.min(C2)],
-                       [second_image_name, first_image_name, object_name, "Max Mander's coeff (Costes)",
-                        "%.3f" % np.max(C2)]
-=======
                 C1 = np.array(scind.sum(fi_thresh_c,labels[combined_thresh_c],lrange)) / np.array(tot_fi_thr_c)
                 C2 = np.array(scind.sum(si_thresh_c,labels[combined_thresh_c],lrange)) / np.array(tot_si_thr_c)
             result += [[first_image_name, second_image_name, object_name,"Mean Manders coeff (Costes)","%.3f"%np.mean(C1)],
@@ -715,7 +648,6 @@
                        [second_image_name, first_image_name, object_name,"Median Manders coeff (Costes)","%.3f"%np.median(C2)],
                        [second_image_name, first_image_name, object_name,"Min Manders coeff (Costes)","%.3f"%np.min(C2)],
                        [second_image_name, first_image_name, object_name,"Max Manders coeff (Costes)","%.3f"%np.max(C2)]
->>>>>>> 5c613a41
                        ]
 
             # Overlap Coefficient
